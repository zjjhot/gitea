--- conflicted
+++ resolved
@@ -95,11 +95,7 @@
     local("NotoSansCJKJP-Bold"), local("Source Han Sans Bold"),
     local("SourceHanSans-Bold"), local("Yu Gothic Bold"), local("YuGothic Bold"),
     local("Droid Sans Japanese"), local("Meiryo Bold"), local("MS PGothic");
-<<<<<<< HEAD
-  font-weight: 700;
-=======
-  font-weight: 600;
->>>>>>> 64e0672e
+  font-weight: 600;
   unicode-range: U+11??, U+2E80-4DBF, U+4E00-9FFF, U+A960-A97F, U+AC00-D7FF,
     U+F900-FAFF, U+FE00-FE6F, U+FF00-FFEF, U+1F2??, U+2????;
 }
@@ -167,11 +163,7 @@
     local("NotoSansCJKSC-Bold"), local("HiraginoSansGB-W6"),
     local("Hiragino Sans GB W6"), local("Microsoft YaHei Bold"),
     local("Heiti SC Medium"), local("SimHei");
-<<<<<<< HEAD
-  font-weight: 700;
-=======
-  font-weight: 600;
->>>>>>> 64e0672e
+  font-weight: 600;
   unicode-range: U+11??, U+2E80-4DBF, U+4E00-9FFF, U+A960-A97F, U+AC00-D7FF,
     U+F900-FAFF, U+FE00-FE6F, U+FF00-FFEF, U+1F2??, U+2????;
 }
@@ -239,11 +231,7 @@
     local("NotoSansCJKTC-Bold"), local("HiraginoSansTC-W6"),
     local("Hiragino Sans TC W6"), local("Microsoft JhengHei Bold"),
     local("Heiti TC Medium"), local("PMingLiU");
-<<<<<<< HEAD
-  font-weight: 700;
-=======
-  font-weight: 600;
->>>>>>> 64e0672e
+  font-weight: 600;
   unicode-range: U+11??, U+2E80-4DBF, U+4E00-9FFF, U+A960-A97F, U+AC00-D7FF,
     U+F900-FAFF, U+FE00-FE6F, U+FF00-FFEF, U+1F2??, U+2????;
 }
@@ -319,11 +307,7 @@
     local("NotoSansCJKTC-Bold"), local("HiraginoSansTC-W6"),
     local("Hiragino Sans TC W6"), local("Microsoft JhengHei Bold"),
     local("Heiti TC Medium"), local("PMingLiU_HKSCS"), local("PMingLiU");
-<<<<<<< HEAD
-  font-weight: 700;
-=======
-  font-weight: 600;
->>>>>>> 64e0672e
+  font-weight: 600;
   unicode-range: U+11??, U+2E80-4DBF, U+4E00-9FFF, U+A960-A97F, U+AC00-D7FF,
     U+F900-FAFF, U+FE00-FE6F, U+FF00-FFEF, U+1F2??, U+2????;
 }
@@ -387,11 +371,7 @@
     local("SourceHanSansK-Bold"), local("Noto Sans CJK KR Bold"),
     local("NotoSansCJKKR-Bold"), local("NanumBarunGothic Bold"),
     local("Malgun Gothic Bold"), local("Nanum Gothic Bold"), local("Dotum");
-<<<<<<< HEAD
-  font-weight: 700;
-=======
-  font-weight: 600;
->>>>>>> 64e0672e
+  font-weight: 600;
   unicode-range: U+11??, U+2E80-4DBF, U+4E00-9FFF, U+A960-A97F, U+AC00-D7FF,
     U+F900-FAFF, U+FE00-FE6F, U+FF00-FFEF, U+1F2??, U+2????;
 }
