--- conflicted
+++ resolved
@@ -29,8 +29,6 @@
   font-size: .95em !important; /* compensate for monospace fonts being usually slightly larger */
 }
 
-.gt-bold { font-weight: var(--font-weight-bold) !important; }
-
 .gt-word-break {
   word-wrap: break-word !important;
   word-break: break-word; /* compat: Safari */
@@ -88,15 +86,12 @@
 .gt-float-left { float: left !important; }
 .gt-float-right { float: right !important; }
 
-<<<<<<< HEAD
-=======
 .gt-font-light { font-weight: var(--font-weight-light) !important };
 .gt-font-normal { font-weight: var(--font-weight-normal) !important };
 .gt-font-medium { font-weight: var(--font-weight-medium) !important };
 .gt-font-semibold { font-weight: var(--font-weight-semibold) !important };
 .gt-font-bold { font-weight: var(--font-weight-bold) !important };
 
->>>>>>> 69eb92a6
 .gt-rounded { border-radius: var(--border-radius) !important; }
 .gt-rounded-top { border-radius: var(--border-radius) var(--border-radius) 0 0 !important; }
 .gt-rounded-bottom { border-radius: 0 0 var(--border-radius) var(--border-radius) !important; }
