--- conflicted
+++ resolved
@@ -3,18 +3,11 @@
   --fonts-proportional: -apple-system, "Segoe UI", system-ui, Roboto, "Helvetica Neue", Arial;
   --fonts-monospace: ui-monospace, SFMono-Regular, "SF Mono", Menlo, Monaco, Consolas, "Liberation Mono", "Courier New", monospace, var(--fonts-emoji);
   --fonts-emoji: "Apple Color Emoji", "Segoe UI Emoji", "Noto Color Emoji", "Twemoji Mozilla";
-<<<<<<< HEAD
-  /* "font-weight: bold" starts from 700, some fonts do not provide "bolding" for weight 600. */
-  /* But some users consider "700" is too heavy, so use 601, which is when Segoe UI on Linux */
-  /* starts bolding. */
-  --font-weight-bold: 601;
-=======
   /* font weights - use between 400 and 600 for general purposes. Avoid 700 as it is perceived too bold */
   --font-weight-light: 300;
   --font-weight-normal: 400;
   --font-weight-medium: 500;
   --font-weight-semibold: 600;
->>>>>>> abcf5a7b
   /* backgrounds */
   --checkbox-mask-checked: url('data:image/svg+xml;utf8,<svg xmlns="http://www.w3.org/2000/svg" viewBox="-1 -1 18 18" width="16" height="16"><path fill-rule="evenodd" d="M13.78 4.22a.75.75 0 010 1.06l-7.25 7.25a.75.75 0 01-1.06 0L2.22 9.28a.75.75 0 011.06-1.06L6 10.94l6.72-6.72a.75.75 0 011.06 0z"></path></svg>');
   --checkbox-mask-indeterminate: url('data:image/svg+xml;utf8,<svg xmlns="http://www.w3.org/2000/svg" viewBox="0 0 16 16" width="16" height="16"><path fill-rule="evenodd" d="M2 7.75A.75.75 0 012.75 7h10a.75.75 0 010 1.5h-10A.75.75 0 012 7.75z"></path></svg>');
@@ -227,7 +220,7 @@
 h4,
 h5,
 h6 {
-  font-weight: var(--font-weight-bold);
+  font-weight: var(--font-weight-semibold);
 }
 
 body {
@@ -900,7 +893,7 @@
 .ui.dropdown .menu .active.item {
   color: var(--color-text);
   background: var(--color-active);
-  font-weight: normal;
+  font-weight: var(--font-weight-normal);
 }
 
 /* fix misaligned images in webhook dropdown */
@@ -1445,7 +1438,7 @@
 }
 
 .ui.form .ui.button {
-  font-weight: normal;
+  font-weight: var(--font-weight-normal);
 }
 
 .ui.floating.label {
@@ -1503,7 +1496,7 @@
 }
 
 .ui .text.normal {
-  font-weight: normal;
+  font-weight: var(--font-weight-normal);
 }
 
 .ui .text.italic {
@@ -1518,7 +1511,7 @@
 }
 
 .ui .text.thin {
-  font-weight: normal;
+  font-weight: var(--font-weight-normal);
 }
 
 .ui .text.middle {
@@ -1555,7 +1548,7 @@
 }
 
 .ui .normal.header {
-  font-weight: normal;
+  font-weight: var(--font-weight-normal);
 }
 
 .ui .form .autofill-dummy {
@@ -1574,7 +1567,7 @@
   font-family: var(--fonts-monospace);
   font-size: 13px;
   padding: 6px 10px 4px;
-  font-weight: normal;
+  font-weight: var(--font-weight-normal);
   margin: 0 6px;
 }
 
@@ -1601,7 +1594,7 @@
 
 .ui.inline.delete-button {
   padding: 8px 15px;
-  font-weight: normal;
+  font-weight: var(--font-weight-normal);
 }
 
 .ui .background.red {
@@ -1745,7 +1738,7 @@
 }
 
 .scrolling.menu .item.selected {
-  font-weight: var(--font-weight-bold) !important;
+  font-weight: var(--font-weight-semibold) !important;
 }
 
 .ui.dropdown .scrolling.menu {
@@ -2495,7 +2488,7 @@
 
 .ui.attached.header .right .button {
   padding: 8px 10px;
-  font-weight: normal;
+  font-weight: var(--font-weight-normal);
 }
 
 /* reduce height of buttons with dropdown icon */
@@ -2543,7 +2536,7 @@
   padding: 2.75px;
   border-radius: 1em;
   font-size: 11px;
-  font-weight: 700;
+  font-weight: var(--font-weight-semibold);
   line-height: .67em;
 }
 
@@ -2623,7 +2616,7 @@
   font-size: 1.25em;
   line-height: 1;
   font-style: normal !important;
-  font-weight: normal !important;
+  font-weight: var(--font-weight-normal) !important;
   vertical-align: -0.075em;
 }
 
@@ -2730,7 +2723,7 @@
 .ellipsis-button {
   padding: 0 5px 8px !important;
   display: inline-block !important;
-  font-weight: var(--font-weight-bold) !important;
+  font-weight: var(--font-weight-semibold) !important;
   line-height: 6px !important;
   vertical-align: middle !important;
 }
