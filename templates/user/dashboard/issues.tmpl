--- conflicted
+++ resolved
@@ -63,21 +63,12 @@
 			<div class="flex-container-main content">
 				<div class="list-header">
 					<div class="small-menu-items ui compact tiny menu list-header-toggle">
-<<<<<<< HEAD
 						<a class="item{{if not .IsShowClosed}} active{{end}}" href="?type={{$.ViewType}}&repos=[{{range $.RepoIDs}}{{.}}%2C{{end}}]&sort={{$.SortType}}&state=open&q={{$.Keyword}}">
-							{{svg "octicon-issue-opened" 16 "gt-mr-3"}}
+							{{svg "octicon-issue-opened" 16 "tw-mr-2"}}
 							{{ctx.Locale.PrettyNumber .IssueStats.OpenCount}}&nbsp;{{ctx.Locale.Tr "repo.issues.open_title"}}
 						</a>
 						<a class="item{{if .IsShowClosed}} active{{end}}" href="?type={{$.ViewType}}&repos=[{{range $.RepoIDs}}{{.}}%2C{{end}}]&sort={{$.SortType}}&state=closed&q={{$.Keyword}}">
-							{{svg "octicon-issue-closed" 16 "gt-mr-3"}}
-=======
-						<a class="item{{if not .IsShowClosed}} active{{end}}" href="?type={{$.ViewType}}&sort={{$.SortType}}&state=open&q={{$.Keyword}}">
-							{{svg "octicon-issue-opened" 16 "tw-mr-2"}}
-							{{ctx.Locale.PrettyNumber .IssueStats.OpenCount}}&nbsp;{{ctx.Locale.Tr "repo.issues.open_title"}}
-						</a>
-						<a class="item{{if .IsShowClosed}} active{{end}}" href="?type={{$.ViewType}}&sort={{$.SortType}}&state=closed&q={{$.Keyword}}">
 							{{svg "octicon-issue-closed" 16 "tw-mr-2"}}
->>>>>>> 7ba485bd
 							{{ctx.Locale.PrettyNumber .IssueStats.ClosedCount}}&nbsp;{{ctx.Locale.Tr "repo.issues.closed_title"}}
 						</a>
 					</div>
