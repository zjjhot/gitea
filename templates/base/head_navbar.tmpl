<nav id="navbar" aria-label="{{ctx.Locale.Tr "aria.navbar"}}">
	<div class="navbar-left">
		<!-- the logo -->
		<a class="item" id="navbar-logo" href="{{AppSubUrl}}/" aria-label="{{if .IsSigned}}{{ctx.Locale.Tr "dashboard"}}{{else}}{{ctx.Locale.Tr "home"}}{{end}}">
			<img width="30" height="30" src="{{AssetUrlPrefix}}/img/logo.svg" alt="{{ctx.Locale.Tr "logo"}}" aria-hidden="true">
		</a>

		<!-- mobile right menu, it must be here because in mobile view, each item is a flex column, the first item is a full row column -->
		<div class="ui secondary menu navbar-mobile-right only-mobile">
			{{template "base/head_navbar_icons" dict "PageGlobalData" .PageGlobalData}}
			<button class="item ui icon mini button tw-m-0" id="navbar-expand-toggle" aria-label="{{ctx.Locale.Tr "home.nav_menu"}}">{{svg "octicon-three-bars"}}</button>
		</div>

		<!-- navbar links non-mobile -->
		{{if and .IsSigned .MustChangePassword}}
			{{/* No links */}}
		{{else if .IsSigned}}
			{{if not ctx.Consts.RepoUnitTypeIssues.UnitGlobalDisabled}}
				<a class="item{{if .PageIsIssues}} active{{end}}" href="{{AppSubUrl}}/issues">{{ctx.Locale.Tr "issues"}}</a>
			{{end}}
			{{if not ctx.Consts.RepoUnitTypePullRequests.UnitGlobalDisabled}}
				<a class="item{{if .PageIsPulls}} active{{end}}" href="{{AppSubUrl}}/pulls">{{ctx.Locale.Tr "pull_requests"}}</a>
			{{end}}
			{{if not (and ctx.Consts.RepoUnitTypeIssues.UnitGlobalDisabled ctx.Consts.RepoUnitTypePullRequests.UnitGlobalDisabled)}}
				{{if .ShowMilestonesDashboardPage}}
					<a class="item{{if .PageIsMilestonesDashboard}} active{{end}}" href="{{AppSubUrl}}/milestones">{{ctx.Locale.Tr "milestones"}}</a>
				{{end}}
			{{end}}
			<a class="item{{if .PageIsExplore}} active{{end}}" href="{{AppSubUrl}}/explore/repos">{{ctx.Locale.Tr "explore"}}</a>
		{{else if .IsLandingPageOrganizations}}
			<a class="item{{if .PageIsExplore}} active{{end}}" href="{{AppSubUrl}}/explore/organizations">{{ctx.Locale.Tr "explore"}}</a>
		{{else}}
			<a class="item{{if .PageIsExplore}} active{{end}}" href="{{AppSubUrl}}/explore/repos">{{ctx.Locale.Tr "explore"}}</a>
		{{end}}

		{{template "custom/extra_links" .}}

		<div style="display:none">
		{{if not .IsSigned}}	
			<a class="item" target="_blank" rel="noopener noreferrer" href="https://docs.gitea.com">{{ctx.Locale.Tr "help"}}</a>
		{{end}}
		</div>
	</div>

	<!-- the full dropdown menus -->
	<div class="navbar-right">
		{{if and .IsSigned .MustChangePassword}}
			<div class="ui dropdown jump item" data-tooltip-content="{{ctx.Locale.Tr "user_profile_and_more"}}">
				<span class="text">
					{{ctx.AvatarUtils.Avatar .SignedUser 24 "tw-mr-1"}}
					<span class="only-mobile">{{.SignedUser.Name}}</span>
					<span class="not-mobile">{{svg "octicon-triangle-down"}}</span>
				</span>
				<div class="menu user-menu">
					<div class="header">
						{{ctx.Locale.Tr "signed_in_as"}} <strong>{{.SignedUser.Name}}</strong>
					</div>

					<div class="divider"></div>
					<a class="item link-action" href data-url="{{AppSubUrl}}/user/logout">
						{{svg "octicon-sign-out"}}
						{{ctx.Locale.Tr "sign_out"}}
					</a>
				</div><!-- end content avatar menu -->
			</div><!-- end dropdown avatar menu -->
		{{else if .IsSigned}}
			{{template "base/head_navbar_icons" dict "ItemExtraClass" "not-mobile" "PageGlobalData" .PageGlobalData}}
			<div class="ui dropdown jump item" data-tooltip-content="{{ctx.Locale.Tr "create_new"}}">
				<span class="text">
					{{svg "octicon-plus"}}
					<span class="not-mobile">{{svg "octicon-triangle-down"}}</span>
					<span class="only-mobile">{{ctx.Locale.Tr "create_new"}}</span>
				</span>
				<div class="menu">
					<a class="item" href="{{AppSubUrl}}/repo/create">
						{{svg "octicon-plus"}} {{ctx.Locale.Tr "new_repo"}}
					</a>
					{{if not .DisableMigrations}}
						<a class="item" href="{{AppSubUrl}}/repo/migrate">
							{{svg "octicon-repo-push"}} {{ctx.Locale.Tr "new_migrate"}}
						</a>
					{{end}}
					{{if .SignedUser.CanCreateOrganization}}
					<a class="item" href="{{AppSubUrl}}/org/create">
						{{svg "octicon-organization"}} {{ctx.Locale.Tr "new_org"}}
					</a>
					{{end}}
				</div><!-- end content create new menu -->
			</div><!-- end dropdown menu create new -->

			<div class="ui dropdown jump item" data-tooltip-content="{{ctx.Locale.Tr "user_profile_and_more"}}">
				<span class="text">
					{{ctx.AvatarUtils.Avatar .SignedUser 24 "tw-mr-1"}}
					<span class="only-mobile">{{.SignedUser.Name}}</span>
					<span class="not-mobile">{{svg "octicon-triangle-down"}}</span>
				</span>
				<div class="menu user-menu">
					<div class="header">
						{{ctx.Locale.Tr "signed_in_as"}} <strong>{{.SignedUser.Name}}</strong>
					</div>

					<div class="divider"></div>
					<a class="item" href="{{.SignedUser.HomeLink}}">
						{{svg "octicon-person"}}
						{{ctx.Locale.Tr "your_profile"}}
					</a>
					{{if not .DisableStars}}
						<a class="item" href="{{.SignedUser.HomeLink}}?tab=stars">
							{{svg "octicon-star"}}
							{{ctx.Locale.Tr "your_starred"}}
						</a>
					{{end}}
					<a class="item" href="{{AppSubUrl}}/notifications/subscriptions">
						{{svg "octicon-bell"}}
						{{ctx.Locale.Tr "notification.subscriptions"}}
					</a>
					<a class="{{if .PageIsUserSettings}}active {{end}}item" href="{{AppSubUrl}}/user/settings">
						{{svg "octicon-tools"}}
						{{ctx.Locale.Tr "your_settings"}}
					</a>
					<div style="display:none">
					<a class="item" target="_blank" rel="noopener noreferrer" href="https://docs.gitea.com">
						{{svg "octicon-question"}}
						{{ctx.Locale.Tr "help"}}
					</a>
<<<<<<< HEAD
					</div>
					{{if .IsAdmin}}
						<div class="divider"></div>
						<a class="{{if .PageIsAdmin}}active {{end}}item" href="{{AppSubUrl}}/-/admin">
							{{svg "octicon-server"}}
							{{ctx.Locale.Tr "admin_panel"}}
						</a>
					{{end}}

=======
>>>>>>> ddfa2e4a
					<div class="divider"></div>
					<a class="item link-action" href data-url="{{AppSubUrl}}/user/logout">
						{{svg "octicon-sign-out"}}
						{{ctx.Locale.Tr "sign_out"}}
					</a>
				</div><!-- end content avatar menu -->
			</div><!-- end dropdown avatar menu -->
		{{else}}
			{{if .ShowRegistrationButton}}
				<a class="item{{if .PageIsSignUp}} active{{end}}" href="{{AppSubUrl}}/user/sign_up">
					{{svg "octicon-person"}}
					<span class="tw-ml-1">{{ctx.Locale.Tr "register"}}</span>
				</a>
			{{end}}
			<a class="item{{if .PageIsSignIn}} active{{end}}" rel="nofollow" href="{{AppSubUrl}}/user/login{{if not .PageIsSignIn}}?redirect_to={{.CurrentURL}}{{end}}">
				{{svg "octicon-sign-in"}}
				<span class="tw-ml-1">{{ctx.Locale.Tr "sign_in"}}</span>
			</a>
		{{end}}
	</div><!-- end full right menu -->

	{{$activeStopwatch := and .PageGlobalData (call .PageGlobalData.GetActiveStopwatch)}}
	{{if $activeStopwatch}}
		<div class="active-stopwatch-popup tippy-target">
			<div class="tw-flex tw-items-center tw-gap-2 tw-p-3">
				<a class="stopwatch-link tw-flex tw-items-center tw-gap-2 muted" href="{{$activeStopwatch.IssueLink}}">
					{{svg "octicon-issue-opened" 16}}
					<span class="stopwatch-issue">{{$activeStopwatch.RepoSlug}}#{{$activeStopwatch.IssueIndex}}</span>
				</a>
				<div class="tw-flex tw-gap-1">
					<form class="stopwatch-commit form-fetch-action" method="post" action="{{$activeStopwatch.IssueLink}}/times/stopwatch/stop">
						{{.CsrfTokenHtml}}
						<button
							type="submit"
							class="ui button mini compact basic icon tw-mr-0"
							data-tooltip-content="{{ctx.Locale.Tr "repo.issues.stop_tracking"}}"
						>{{svg "octicon-square-fill"}}</button>
					</form>
					<form class="stopwatch-cancel form-fetch-action" method="post" action="{{$activeStopwatch.IssueLink}}/times/stopwatch/cancel">
						{{.CsrfTokenHtml}}
						<button
							type="submit"
							class="ui button mini compact basic icon tw-mr-0"
							data-tooltip-content="{{ctx.Locale.Tr "repo.issues.cancel_tracking"}}"
						>{{svg "octicon-trash"}}</button>
					</form>
				</div>
			</div>
		</div>
	{{end}}
</nav><|MERGE_RESOLUTION|>--- conflicted
+++ resolved
@@ -34,9 +34,9 @@
 		{{end}}
 
 		{{template "custom/extra_links" .}}
-
+		
 		<div style="display:none">
-		{{if not .IsSigned}}	
+		{{if not .IsSigned}}
 			<a class="item" target="_blank" rel="noopener noreferrer" href="https://docs.gitea.com">{{ctx.Locale.Tr "help"}}</a>
 		{{end}}
 		</div>
@@ -123,18 +123,7 @@
 						{{svg "octicon-question"}}
 						{{ctx.Locale.Tr "help"}}
 					</a>
-<<<<<<< HEAD
 					</div>
-					{{if .IsAdmin}}
-						<div class="divider"></div>
-						<a class="{{if .PageIsAdmin}}active {{end}}item" href="{{AppSubUrl}}/-/admin">
-							{{svg "octicon-server"}}
-							{{ctx.Locale.Tr "admin_panel"}}
-						</a>
-					{{end}}
-
-=======
->>>>>>> ddfa2e4a
 					<div class="divider"></div>
 					<a class="item link-action" href data-url="{{AppSubUrl}}/user/logout">
 						{{svg "octicon-sign-out"}}
