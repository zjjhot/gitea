<nav id="navbar" aria-label="{{ctx.Locale.Tr "aria.navbar"}}">
	<div class="navbar-left">
		<!-- the logo -->
		<a class="item" id="navbar-logo" href="{{AppSubUrl}}/" aria-label="{{if .IsSigned}}{{ctx.Locale.Tr "dashboard"}}{{else}}{{ctx.Locale.Tr "home"}}{{end}}">
			<img width="30" height="30" src="{{AssetUrlPrefix}}/img/logo.svg" alt="{{ctx.Locale.Tr "logo"}}" aria-hidden="true">
		</a>

		<!-- mobile right menu, it must be here because in mobile view, each item is a flex column, the first item is a full row column -->
		<div class="ui secondary menu navbar-mobile-right only-mobile">
			{{template "base/head_navbar_icons" dict "PageGlobalData" .PageGlobalData}}
			<button class="item ui icon mini button tw-m-0" id="navbar-expand-toggle" aria-label="{{ctx.Locale.Tr "home.nav_menu"}}">{{svg "octicon-three-bars"}}</button>
		</div>

		<!-- navbar links non-mobile -->
		{{if and .IsSigned .MustChangePassword}}
			{{/* No links */}}
		{{else if .IsSigned}}
			{{if not ctx.Consts.RepoUnitTypeIssues.UnitGlobalDisabled}}
				<a class="item{{if .PageIsIssues}} active{{end}}" href="{{AppSubUrl}}/issues">{{ctx.Locale.Tr "issues"}}</a>
			{{end}}
			{{if not ctx.Consts.RepoUnitTypePullRequests.UnitGlobalDisabled}}
				<a class="item{{if .PageIsPulls}} active{{end}}" href="{{AppSubUrl}}/pulls">{{ctx.Locale.Tr "pull_requests"}}</a>
			{{end}}
			{{if not (and ctx.Consts.RepoUnitTypeIssues.UnitGlobalDisabled ctx.Consts.RepoUnitTypePullRequests.UnitGlobalDisabled)}}
				{{if .ShowMilestonesDashboardPage}}
					<a class="item{{if .PageIsMilestonesDashboard}} active{{end}}" href="{{AppSubUrl}}/milestones">{{ctx.Locale.Tr "milestones"}}</a>
				{{end}}
			{{end}}
			<a class="item{{if .PageIsExplore}} active{{end}}" href="{{AppSubUrl}}/explore/repos">{{ctx.Locale.Tr "explore"}}</a>
		{{else if .IsLandingPageOrganizations}}
			<a class="item{{if .PageIsExplore}} active{{end}}" href="{{AppSubUrl}}/explore/organizations">{{ctx.Locale.Tr "explore"}}</a>
		{{else}}
			<a class="item{{if .PageIsExplore}} active{{end}}" href="{{AppSubUrl}}/explore/repos">{{ctx.Locale.Tr "explore"}}</a>
		{{end}}

		{{template "custom/extra_links" .}}
		
		<div style="display:none">
		{{if not .IsSigned}}
			<a class="item" target="_blank" rel="noopener noreferrer" href="https://docs.gitea.com">{{ctx.Locale.Tr "help"}}</a>
		{{end}}
		</div>
	</div>

	<!-- the full dropdown menus -->
	<div class="navbar-right">
		{{if and .IsSigned .MustChangePassword}}
			<div class="ui dropdown jump item" data-tooltip-content="{{ctx.Locale.Tr "user_profile_and_more"}}">
				<span class="text">
					{{ctx.AvatarUtils.Avatar .SignedUser 24 "tw-mr-1"}}
					<span class="only-mobile">{{.SignedUser.Name}}</span>
					<span class="not-mobile">{{svg "octicon-triangle-down"}}</span>
				</span>
				<div class="menu user-menu">
					<div class="header">
						{{ctx.Locale.Tr "signed_in_as"}} <strong>{{.SignedUser.Name}}</strong>
					</div>

					<div class="divider"></div>
					<a class="item link-action" href data-url="{{AppSubUrl}}/user/logout">
						{{svg "octicon-sign-out"}}
						{{ctx.Locale.Tr "sign_out"}}
					</a>
				</div><!-- end content avatar menu -->
			</div><!-- end dropdown avatar menu -->
		{{else if .IsSigned}}
			{{template "base/head_navbar_icons" dict "ItemExtraClass" "not-mobile" "PageGlobalData" .PageGlobalData}}
			<div class="ui dropdown jump item" data-tooltip-content="{{ctx.Locale.Tr "create_new"}}">
				<span class="text">
					{{svg "octicon-plus"}}
					<span class="not-mobile">{{svg "octicon-triangle-down"}}</span>
					<span class="only-mobile">{{ctx.Locale.Tr "create_new"}}</span>
				</span>
				<div class="menu">
					<a class="item" href="{{AppSubUrl}}/repo/create">
						{{svg "octicon-plus"}} {{ctx.Locale.Tr "new_repo"}}
					</a>
					{{if not .DisableMigrations}}
						<a class="item" href="{{AppSubUrl}}/repo/migrate">
							{{svg "octicon-repo-push"}} {{ctx.Locale.Tr "new_migrate"}}
						</a>
					{{end}}
					{{if .SignedUser.CanCreateOrganization}}
					<a class="item" href="{{AppSubUrl}}/org/create">
						{{svg "octicon-organization"}} {{ctx.Locale.Tr "new_org"}}
					</a>
					{{end}}
				</div><!-- end content create new menu -->
			</div><!-- end dropdown menu create new -->

			<div class="ui dropdown jump item" data-tooltip-content="{{ctx.Locale.Tr "user_profile_and_more"}}">
				<span class="text">
					{{ctx.AvatarUtils.Avatar .SignedUser 24 "tw-mr-1"}}
					<span class="only-mobile">{{.SignedUser.Name}}</span>
					<span class="not-mobile">{{svg "octicon-triangle-down"}}</span>
				</span>
				<div class="menu user-menu">
					<div class="header">
						{{ctx.Locale.Tr "signed_in_as"}} <strong>{{.SignedUser.Name}}</strong>
					</div>

					<div class="divider"></div>
					<a class="item" href="{{.SignedUser.HomeLink}}">
						{{svg "octicon-person"}}
						{{ctx.Locale.Tr "your_profile"}}
					</a>
					{{if not .DisableStars}}
						<a class="item" href="{{.SignedUser.HomeLink}}?tab=stars">
							{{svg "octicon-star"}}
							{{ctx.Locale.Tr "your_starred"}}
						</a>
					{{end}}
					<a class="item" href="{{AppSubUrl}}/notifications/subscriptions">
						{{svg "octicon-bell"}}
						{{ctx.Locale.Tr "notification.subscriptions"}}
					</a>
					<a class="{{if .PageIsUserSettings}}active {{end}}item" href="{{AppSubUrl}}/user/settings">
						{{svg "octicon-tools"}}
						{{ctx.Locale.Tr "your_settings"}}
					</a>
					<div style="display:none">
					<a class="item" target="_blank" rel="noopener noreferrer" href="https://docs.gitea.com">
						{{svg "octicon-question"}}
						{{ctx.Locale.Tr "help"}}
					</a>
<<<<<<< HEAD
					</div>
=======
					{{if .IsAdmin}}
					<div class="divider"></div>
					<a class="{{if .PageIsAdmin}}active {{end}}item" href="{{AppSubUrl}}/-/admin">
						{{svg "octicon-server"}}
						{{ctx.Locale.Tr "admin_panel"}}
					</a>
					{{end}}
>>>>>>> 688430e3
					<div class="divider"></div>
					<a class="item link-action" href data-url="{{AppSubUrl}}/user/logout">
						{{svg "octicon-sign-out"}}
						{{ctx.Locale.Tr "sign_out"}}
					</a>
				</div><!-- end content avatar menu -->
			</div><!-- end dropdown avatar menu -->
		{{else}}
			{{if .ShowRegistrationButton}}
				<a class="item{{if .PageIsSignUp}} active{{end}}" href="{{AppSubUrl}}/user/sign_up">
					{{svg "octicon-person"}}
					<span class="tw-ml-1">{{ctx.Locale.Tr "register"}}</span>
				</a>
			{{end}}
			<a class="item{{if .PageIsSignIn}} active{{end}}" rel="nofollow" href="{{AppSubUrl}}/user/login{{if not .PageIsSignIn}}?redirect_to={{.CurrentURL}}{{end}}">
				{{svg "octicon-sign-in"}}
				<span class="tw-ml-1">{{ctx.Locale.Tr "sign_in"}}</span>
			</a>
		{{end}}
	</div><!-- end full right menu -->

	{{$activeStopwatch := and .PageGlobalData (call .PageGlobalData.GetActiveStopwatch)}}
	{{if $activeStopwatch}}
		<div class="active-stopwatch-popup tippy-target">
			<div class="tw-flex tw-items-center tw-gap-2 tw-p-3">
				<a class="stopwatch-link tw-flex tw-items-center tw-gap-2 muted" href="{{$activeStopwatch.IssueLink}}">
					{{svg "octicon-issue-opened" 16}}
					<span class="stopwatch-issue">{{$activeStopwatch.RepoSlug}}#{{$activeStopwatch.IssueIndex}}</span>
				</a>
				<div class="tw-flex tw-gap-1">
					<form class="stopwatch-commit form-fetch-action" method="post" action="{{$activeStopwatch.IssueLink}}/times/stopwatch/stop">
						{{.CsrfTokenHtml}}
						<button
							type="submit"
							class="ui button mini compact basic icon tw-mr-0"
							data-tooltip-content="{{ctx.Locale.Tr "repo.issues.stop_tracking"}}"
						>{{svg "octicon-square-fill"}}</button>
					</form>
					<form class="stopwatch-cancel form-fetch-action" method="post" action="{{$activeStopwatch.IssueLink}}/times/stopwatch/cancel">
						{{.CsrfTokenHtml}}
						<button
							type="submit"
							class="ui button mini compact basic icon tw-mr-0"
							data-tooltip-content="{{ctx.Locale.Tr "repo.issues.cancel_tracking"}}"
						>{{svg "octicon-trash"}}</button>
					</form>
				</div>
			</div>
		</div>
	{{end}}
</nav><|MERGE_RESOLUTION|>--- conflicted
+++ resolved
@@ -123,9 +123,7 @@
 						{{svg "octicon-question"}}
 						{{ctx.Locale.Tr "help"}}
 					</a>
-<<<<<<< HEAD
 					</div>
-=======
 					{{if .IsAdmin}}
 					<div class="divider"></div>
 					<a class="{{if .PageIsAdmin}}active {{end}}item" href="{{AppSubUrl}}/-/admin">
@@ -133,7 +131,6 @@
 						{{ctx.Locale.Tr "admin_panel"}}
 					</a>
 					{{end}}
->>>>>>> 688430e3
 					<div class="divider"></div>
 					<a class="item link-action" href data-url="{{AppSubUrl}}/user/logout">
 						{{svg "octicon-sign-out"}}
