<div class="ui attached table segment commit-table">
	<table class="ui very basic striped table unstackable" id="commits-table">
		<thead>
			<tr>
				<th class="three wide">{{ctx.Locale.Tr "repo.commits.author"}}</th>
				<th class="two wide sha">{{StringUtils.ToUpper $.Repository.ObjectFormatName}}</th>
				<th class="eight wide message">{{ctx.Locale.Tr "repo.commits.message"}}</th>
				<th class="two wide tw-text-right">{{ctx.Locale.Tr "repo.commits.date"}}</th>
				<th class="one wide"></th>
			</tr>
		</thead>
		<tbody class="commit-list">
			{{$commitRepoLink := $.RepoLink}}{{if $.CommitRepoLink}}{{$commitRepoLink = $.CommitRepoLink}}{{end}}
			{{range .Commits}}
				<tr>
					<td class="author">
						<div class="tw-flex">
							{{$userName := .Author.Name}}
<<<<<<< HEAD
							{{if and .User (gt .User.ID 0)}} <!-- User with id == 0 is a fake user from git author -->
=======
							{{if .User}}
>>>>>>> b46623f6
								{{if and .User.FullName DefaultShowFullName}}
									{{$userName = .User.FullName}}
								{{end}}
								{{ctx.AvatarUtils.Avatar .User 28 "tw-mr-2"}}<a class="muted author-wrapper" href="{{.User.HomeLink}}">{{$userName}}</a>
							{{else}}
								{{ctx.AvatarUtils.AvatarByEmail .Author.Email .Author.Name 28 "tw-mr-2"}}
								<span class="author-wrapper">{{$userName}}</span>
							{{end}}
						</div>
					</td>
					<td class="sha">
						{{$commitBaseLink := ""}}
						{{if $.PageIsWiki}}
							{{$commitBaseLink = printf "%s/wiki/commit" $commitRepoLink}}
						{{else if $.PageIsPullCommits}}
							{{$commitBaseLink = printf "%s/pulls/%d/commits" $commitRepoLink $.Issue.Index}}
						{{else if $.Reponame}}
							{{$commitBaseLink = printf "%s/commit" $commitRepoLink}}
						{{end}}
						{{template "repo/commit_sign_badge" dict "Commit" . "CommitBaseLink" $commitBaseLink "CommitSignVerification" .Verification}}
					</td>
					<td class="message">
						<span class="message-wrapper">
						{{if $.PageIsWiki}}
							<span class="commit-summary {{if gt .ParentCount 1}} grey text{{end}}" title="{{.Summary}}">{{.Summary | ctx.RenderUtils.RenderEmoji}}</span>
						{{else}}
							{{$commitLink:= printf "%s/commit/%s" $commitRepoLink (PathEscape .ID.String)}}
							<span class="commit-summary {{if gt .ParentCount 1}} grey text{{end}}" title="{{.Summary}}">{{ctx.RenderUtils.RenderCommitMessageLinkSubject .Message $commitLink $.Repository}}</span>
						{{end}}
						</span>
						{{if IsMultilineCommitMessage .Message}}
						<button class="ui button ellipsis-button" aria-expanded="false" data-global-click="onRepoEllipsisButtonClick">...</button>
						{{end}}
						{{template "repo/commit_statuses" dict "Status" .Status "Statuses" .Statuses}}
						{{if IsMultilineCommitMessage .Message}}
						<pre class="commit-body tw-hidden">{{ctx.RenderUtils.RenderCommitBody .Message $.Repository}}</pre>
						{{end}}
						{{if $.CommitsTagsMap}}
							{{range (index $.CommitsTagsMap .ID.String)}}
								{{- template "repo/tag/name" dict "AdditionalClasses" "tw-py-0" "RepoLink" $.Repository.Link "TagName" .TagName "IsRelease" (not .IsTag) -}}
							{{end}}
						{{end}}
					</td>
					{{if .Committer}}
						<td class="tw-text-right">{{DateUtils.TimeSince .Committer.When}}</td>
					{{else}}
						<td class="tw-text-right">{{DateUtils.TimeSince .Author.When}}</td>
					{{end}}
					<td class="tw-text-right tw-py-0">
						<button class="btn interact-bg tw-p-2 copy-commit-id" data-tooltip-content="{{ctx.Locale.Tr "copy_hash"}}" data-clipboard-text="{{.ID}}">{{svg "octicon-copy"}}</button>
						{{/* at the moment, wiki doesn't support these "view" links like "view at history point" */}}
						{{if not $.PageIsWiki}}
							{{/* view single file diff */}}
							{{if $.FileTreePath}}
							<a class="btn interact-bg tw-p-2 view-single-diff" data-tooltip-content="{{ctx.Locale.Tr "repo.commits.view_file_diff"}}"
								href="{{$commitRepoLink}}/commit/{{.ID.String}}?files={{$.FileTreePath}}"
							>{{svg "octicon-file-diff"}}</a>
							{{end}}

							{{/* view at history point */}}
							{{$viewCommitLink := printf "%s/src/commit/%s" $commitRepoLink (PathEscape .ID.String)}}
							{{if $.FileTreePath}}{{$viewCommitLink = printf "%s/%s" $viewCommitLink (PathEscapeSegments $.FileTreePath)}}{{end}}
							<a class="btn interact-bg tw-p-2 view-commit-path" data-tooltip-content="{{ctx.Locale.Tr "repo.commits.view_path"}}" href="{{$viewCommitLink}}">{{svg "octicon-file-code"}}</a>
						{{end}}
					</td>
				</tr>
			{{end}}
		</tbody>
	</table>
</div><|MERGE_RESOLUTION|>--- conflicted
+++ resolved
@@ -16,11 +16,7 @@
 					<td class="author">
 						<div class="tw-flex">
 							{{$userName := .Author.Name}}
-<<<<<<< HEAD
-							{{if and .User (gt .User.ID 0)}} <!-- User with id == 0 is a fake user from git author -->
-=======
 							{{if .User}}
->>>>>>> b46623f6
 								{{if and .User.FullName DefaultShowFullName}}
 									{{$userName = .User.FullName}}
 								{{end}}
