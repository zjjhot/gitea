--- conflicted
+++ resolved
@@ -28,14 +28,9 @@
 					</div>
 				</div>
 			</div>
-<<<<<<< HEAD
-			<div class="df ac">
-			<!--Hide clone button for wiki view-->
-				<div class="ui action small input" id="clone-panel" style="display: none">
-=======
+			<!--Hide wiki view clone button-->
 			<div class="gt-df gt-ac">
-				<div class="ui action small input" id="clone-panel">
->>>>>>> 7b5b739a
+				<div class="ui action small input" style="display: none" id="clone-panel">
 					{{template "repo/clone_buttons" .}}
 					{{template "repo/clone_script" .}}
 				</div>
