{{template "base/head" .}}
<div role="main" aria-label="{{.Title}}" class="page-content repository wiki view">
	{{template "repo/header" .}}
	{{$title := .title}}
	<div class="ui container">
		<div class="repo-button-row">
			<div class="flex-text-block tw-flex-1">
				<div class="ui floating filter dropdown" data-no-results="{{ctx.Locale.Tr "no_results_found"}}">
					<div class="ui basic small button">
						<span class="text">
							{{ctx.Locale.Tr "repo.wiki.page"}}:
							<strong>{{$title}}</strong>
						</span>
						{{svg "octicon-triangle-down" 14 "dropdown icon"}}
					</div>
					<div class="menu">
						<div class="ui icon search input">
							<i class="icon">{{svg "octicon-filter" 16}}</i>
							<input name="search" placeholder="{{ctx.Locale.Tr "repo.wiki.filter_page"}}...">
						</div>
						<div class="scrolling menu">
							<a class="item muted" href="{{.RepoLink}}/wiki/?action=_pages">{{ctx.Locale.Tr "repo.wiki.pages"}}</a>
							<div class="divider"></div>
							{{range .Pages}}
								<a class="item {{if eq $.Title .Name}}selected{{end}}" href="{{$.RepoLink}}/wiki/{{.SubURL}}">{{.Name}}</a>
							{{end}}
						</div>
					</div>
				</div>
			</div>
<<<<<<< HEAD
			        <!--Hide wiki view clone button-->
			<div class="clone-panel ui action small input" style="display: none">
				{{template "repo/clone_buttons" .}}
				{{template "repo/clone_script" .}}
			</div>
=======
			{{template "repo/clone_panel" .}}
>>>>>>> ee45950d
		</div>
		<div class="ui dividing header">
			<div class="flex-text-block tw-flex-wrap tw-justify-end">
				<div class="flex-text-block tw-flex-1 tw-min-w-[300px]">
					<a class="file-revisions-btn ui basic button" title="{{ctx.Locale.Tr "repo.wiki.file_revision"}}" href="{{.RepoLink}}/wiki/{{.PageURL}}?action=_revision" ><span>{{.CommitCount}}</span> {{svg "octicon-history"}}</a>
					<div class="tw-flex-1 gt-ellipsis">
						{{$title}}
						<div class="ui sub header gt-ellipsis">
							{{$timeSince := DateUtils.TimeSince .Author.When}}
							{{ctx.Locale.Tr "repo.wiki.last_commit_info" .Author.Name $timeSince}}
						</div>
					</div>
				</div>
				<div class="repo-button-row">
					{{if .EscapeStatus.Escaped}}
						<a class="ui small button unescape-button tw-m-0 tw-hidden">{{ctx.Locale.Tr "repo.unescape_control_characters"}}</a>
						<a class="ui small button escape-button tw-m-0">{{ctx.Locale.Tr "repo.escape_control_characters"}}</a>
					{{end}}
					{{if and .CanWriteWiki (not .Repository.IsMirror)}}
						<a class="ui small button" href="{{.RepoLink}}/wiki/{{.PageURL}}?action=_edit">{{ctx.Locale.Tr "repo.wiki.edit_page_button"}}</a>
						<a class="ui small primary button" href="{{.RepoLink}}/wiki?action=_new">{{ctx.Locale.Tr "repo.wiki.new_page_button"}}</a>
						<a class="ui small red button tw-m-0 delete-button" href="" data-url="{{.RepoLink}}/wiki/{{.PageURL}}?action=_delete" data-id="{{.PageURL}}">{{ctx.Locale.Tr "repo.wiki.delete_page_button"}}</a>
					{{end}}
				</div>
			</div>
		</div>
		{{if .FormatWarning}}
			<div class="ui negative message">
				<p>{{.FormatWarning}}</p>
			</div>
		{{end}}

		<div class="wiki-content-parts">
			{{if .sidebarTocContent}}
			<div class="markup wiki-content-sidebar wiki-content-toc">
				{{.sidebarTocContent | SafeHTML}}
			</div>
			{{end}}

			<div class="markup wiki-content-main {{if or .sidebarTocContent .sidebarPresent}}with-sidebar{{end}}">
				{{template "repo/unicode_escape_prompt" dict "EscapeStatus" .EscapeStatus "root" $}}
				{{.content | SafeHTML}}
			</div>

			{{if .sidebarPresent}}
			<div class="markup wiki-content-sidebar">
				{{if and .CanWriteWiki (not .Repository.IsMirror)}}
					<a class="tw-float-right muted" href="{{.RepoLink}}/wiki/_Sidebar?action=_edit" aria-label="{{ctx.Locale.Tr "repo.wiki.edit_page_button"}}">{{svg "octicon-pencil"}}</a>
				{{end}}
				{{template "repo/unicode_escape_prompt" dict "EscapeStatus" .sidebarEscapeStatus "root" $}}
				{{.sidebarContent | SafeHTML}}
			</div>
			{{end}}

			<div class="tw-clear-both"></div>

			{{if .footerPresent}}
			<div class="markup wiki-content-footer">
				{{if and .CanWriteWiki (not .Repository.IsMirror)}}
					<a class="tw-float-right muted" href="{{.RepoLink}}/wiki/_Footer?action=_edit" aria-label="{{ctx.Locale.Tr "repo.wiki.edit_page_button"}}">{{svg "octicon-pencil"}}</a>
				{{end}}
				{{template "repo/unicode_escape_prompt" dict "footerEscapeStatus" .sidebarEscapeStatus "root" $}}
				{{.footerContent | SafeHTML}}
			</div>
			{{end}}
		</div>
	</div>
</div>

<div class="ui g-modal-confirm delete modal">
	<div class="header">
		{{svg "octicon-trash"}}
		{{ctx.Locale.Tr "repo.wiki.delete_page_button"}}
	</div>
	<div class="content">
		<p>{{ctx.Locale.Tr "repo.wiki.delete_page_notice_1" $title}}</p>
	</div>
	{{template "base/modal_actions_confirm" .}}
</div>

{{template "base/footer" .}}<|MERGE_RESOLUTION|>--- conflicted
+++ resolved
@@ -28,15 +28,10 @@
 					</div>
 				</div>
 			</div>
-<<<<<<< HEAD
-			        <!--Hide wiki view clone button-->
-			<div class="clone-panel ui action small input" style="display: none">
-				{{template "repo/clone_buttons" .}}
-				{{template "repo/clone_script" .}}
+			<!--Hide wiki view clone button-->
+			<div style="display: none">
+			{{template "repo/clone_panel" .}}
 			</div>
-=======
-			{{template "repo/clone_panel" .}}
->>>>>>> ee45950d
 		</div>
 		<div class="ui dividing header">
 			<div class="flex-text-block tw-flex-wrap tw-justify-end">
