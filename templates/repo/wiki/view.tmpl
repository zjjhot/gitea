{{template "base/head" .}}
<div role="main" aria-label="{{.Title}}" class="page-content repository wiki view">
	{{template "repo/header" .}}
	{{$title := .title}}
	<div class="ui container">
		<div class="repo-button-row gt-df gt-ac gt-sb gt-fw">
			<div class="gt-df gt-ac">
				<div class="ui floating filter dropdown" data-no-results="{{.locale.Tr "repo.pulls.no_results"}}">
					<div class="ui basic small button">
						<span class="text">
							{{.locale.Tr "repo.wiki.page"}}:
							<strong>{{$title}}</strong>
						</span>
						{{svg "octicon-triangle-down" 14 "dropdown icon"}}
					</div>
					<div class="menu">
						<div class="ui icon search input">
							<i class="icon gt-df gt-ac gt-jc gt-m-0">{{svg "octicon-filter" 16}}</i>
							<input name="search" placeholder="{{.locale.Tr "repo.wiki.filter_page"}}...">
						</div>
						<div class="scrolling menu">
							<a class="item muted" href="{{.RepoLink}}/wiki/?action=_pages">{{.locale.Tr "repo.wiki.pages"}}</a>
							<div class="ui divider"></div>
							{{range .Pages}}
								<a class="item {{if eq $.Title .Name}}selected{{end}}" href="{{$.RepoLink}}/wiki/{{.SubURL}}">{{.Name}}</a>
							{{end}}
						</div>
					</div>
				</div>
			</div>
<<<<<<< HEAD
			<div class="gt-df gt-ac">
			        <!--Hide wiki view clone button-->
				<div class="ui action small input" style="display: none" id="clone-panel">
					{{template "repo/clone_buttons" .}}
					{{template "repo/clone_script" .}}
				</div>
=======
			<div class="ui action small input gt-df gt-ac" id="clone-panel">
				{{template "repo/clone_buttons" .}}
				{{template "repo/clone_script" .}}
>>>>>>> 722dab52
			</div>
		</div>
		<div class="ui dividing header">
			<div class="ui stackable grid">
				<div class="eight wide column">
					<a class="file-revisions-btn ui basic button" title="{{.locale.Tr "repo.wiki.file_revision"}}" href="{{.RepoLink}}/wiki/{{.PageURL}}?action=_revision" ><span>{{.CommitCount}}</span> {{svg "octicon-history"}}</a>
					{{$title}}
					<div class="ui sub header">
						{{$timeSince := TimeSince .Author.When $.locale}}
						{{.locale.Tr "repo.wiki.last_commit_info" .Author.Name $timeSince | Safe}}
					</div>
				</div>
				<div class="eight wide right aligned column">
					{{if .EscapeStatus.Escaped}}
						<a class="ui small button unescape-button gt-hidden">{{.locale.Tr "repo.unescape_control_characters"}}</a>
						<a class="ui small button escape-button">{{.locale.Tr "repo.escape_control_characters"}}</a>
					{{end}}
					{{if and .CanWriteWiki (not .Repository.IsMirror)}}
						<div class="ui right">
							<a class="ui small button" href="{{.RepoLink}}/wiki/{{.PageURL}}?action=_edit">{{.locale.Tr "repo.wiki.edit_page_button"}}</a>
							<a class="ui green small button" href="{{.RepoLink}}/wiki?action=_new">{{.locale.Tr "repo.wiki.new_page_button"}}</a>
							<a class="ui red small button delete-button" href="" data-url="{{.RepoLink}}/wiki/{{.PageURL}}?action=_delete" data-id="{{.PageURL}}">{{.locale.Tr "repo.wiki.delete_page_button"}}</a>
						</div>
					{{end}}
				</div>
			</div>
		</div>
		{{if .FormatWarning}}
			<div class="ui negative message">
				<p>{{.FormatWarning}}</p>
			</div>
		{{end}}
		<div class="ui gt-mt-0 {{if or .sidebarPresent .sidebarTocContent}}grid equal width{{end}}">
			<div class="ui {{if or .sidebarPresent .sidebarTocContent}}eleven wide column{{else}}gt-ml-0{{end}} segment markup wiki-content-main">
				{{template "repo/unicode_escape_prompt" dict "EscapeStatus" .EscapeStatus "root" $}}
				{{.content | Safe}}
			</div>
			{{if or .sidebarPresent .sidebarTocContent}}
			<div class="column gt-pt-0">
				{{if .sidebarTocContent}}
					<div class="ui segment wiki-content-toc">
						{{.sidebarTocContent | Safe}}
					</div>
				{{end}}
				{{if .sidebarPresent}}
					<div class="ui segment wiki-content-sidebar">
						{{if and .CanWriteWiki (not .Repository.IsMirror)}}
							<a class="ui right floated muted" href="{{.RepoLink}}/wiki/_Sidebar?action=_edit" aria-label="{{.locale.Tr "repo.wiki.edit_page_button"}}">{{svg "octicon-pencil"}}</a>
						{{end}}
						{{template "repo/unicode_escape_prompt" dict "EscapeStatus" .sidebarEscapeStatus "root" $}}
						{{.sidebarContent | Safe}}
					</div>
				{{end}}
			</div>
			{{end}}
		</div>
		{{if .footerPresent}}
		<div class="ui segment wiki-content-footer">
			{{if and .CanWriteWiki (not .Repository.IsMirror)}}
				<a class="ui right floated muted" href="{{.RepoLink}}/wiki/_Footer?action=_edit" aria-label="{{.locale.Tr "repo.wiki.edit_page_button"}}">{{svg "octicon-pencil"}}</a>
			{{end}}
			{{template "repo/unicode_escape_prompt" dict "footerEscapeStatus" .sidebarEscapeStatus "root" $}}
			{{.footerContent | Safe}}
		</div>
		{{end}}
	</div>
</div>

<div class="ui small basic delete modal">
	<div class="ui icon header">
		{{svg "octicon-trash"}}
		{{.locale.Tr "repo.wiki.delete_page_button"}}
	</div>
	<div class="content">
		<p>{{.locale.Tr "repo.wiki.delete_page_notice_1" ($title|Escape) | Safe}}</p>
	</div>
	{{template "base/delete_modal_actions" .}}
</div>

{{template "base/footer" .}}<|MERGE_RESOLUTION|>--- conflicted
+++ resolved
@@ -28,18 +28,10 @@
 					</div>
 				</div>
 			</div>
-<<<<<<< HEAD
-			<div class="gt-df gt-ac">
 			        <!--Hide wiki view clone button-->
-				<div class="ui action small input" style="display: none" id="clone-panel">
-					{{template "repo/clone_buttons" .}}
-					{{template "repo/clone_script" .}}
-				</div>
-=======
-			<div class="ui action small input gt-df gt-ac" id="clone-panel">
+			<div class="ui action small input gt-df gt-ac" style="display: none" id="clone-panel">
 				{{template "repo/clone_buttons" .}}
 				{{template "repo/clone_script" .}}
->>>>>>> 722dab52
 			</div>
 		</div>
 		<div class="ui dividing header">
