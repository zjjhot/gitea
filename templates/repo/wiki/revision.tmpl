{{template "base/head" .}}
<div role="main" aria-label="{{.Title}}" class="page-content repository wiki revisions">
	{{template "repo/header" .}}
	{{$title := .title}}
	<div class="ui container">
		<div class="ui stackable grid">
			<div class="ui eight wide column">
				<div class="ui header">
					<a class="file-revisions-btn ui basic button" title="{{ctx.Locale.Tr "repo.wiki.back_to_wiki"}}" href="{{.RepoLink}}/wiki/{{.PageURL}}"><span>{{.revision}}</span> {{svg "octicon-home"}}</a>
					{{$title}}
					<div class="ui sub header tw-break-anywhere">
						{{$timeSince := DateUtils.TimeSince .Author.When}}
						{{ctx.Locale.Tr "repo.wiki.last_commit_info" .Author.Name $timeSince}}
					</div>
				</div>
			</div>
<<<<<<< HEAD
			<div class="ui eight wide column text right">
		
				<!--Hide wiki revision clone button-->
				<div style="display: none">
=======
			<div class="ui eight wide column tw-text-right">
>>>>>>> 9ebae4a2
				{{template "repo/clone_panel" .}}
				</div>
			</div>
		</div>
		<h2 class="ui top header">{{ctx.Locale.Tr "repo.wiki.wiki_page_revisions"}}</h2>
		<div class="tw-mt-4">
			<h4 class="ui top attached header">
				<div class="ui stackable grid">
					<div class="sixteen wide column">
						{{.CommitCount}} {{ctx.Locale.Tr "repo.commits.commits"}}
					</div>
				</div>
			</h4>
			{{if and .Commits (gt .CommitCount 0)}}
				{{template "repo/commits_list" .}}
			{{end}}
			{{template "base/paginate" .}}
		</div>
	</div>
</div>
{{template "base/footer" .}}<|MERGE_RESOLUTION|>--- conflicted
+++ resolved
@@ -14,16 +14,11 @@
 					</div>
 				</div>
 			</div>
-<<<<<<< HEAD
-			<div class="ui eight wide column text right">
-		
-				<!--Hide wiki revision clone button-->
-				<div style="display: none">
-=======
+			<!--Hide wiki revision clone button-->
+			<div style="display: none">
 			<div class="ui eight wide column tw-text-right">
->>>>>>> 9ebae4a2
 				{{template "repo/clone_panel" .}}
-				</div>
+			</div>
 			</div>
 		</div>
 		<h2 class="ui top header">{{ctx.Locale.Tr "repo.wiki.wiki_page_revisions"}}</h2>
