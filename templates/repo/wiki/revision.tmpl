{{template "base/head" .}}
<div role="main" aria-label="{{.Title}}" class="page-content repository wiki revisions">
	{{template "repo/header" .}}
	{{$title := .title}}
	<div class="ui container">
		<div class="ui stackable grid">
			<div class="ui eight wide column">
				<div class="ui header">
					<a class="file-revisions-btn ui basic button" title="{{ctx.Locale.Tr "repo.wiki.back_to_wiki"}}" href="{{.RepoLink}}/wiki/{{.PageURL}}"><span>{{.revision}}</span> {{svg "octicon-home"}}</a>
					{{$title}}
					<div class="ui sub header tw-break-anywhere">
						{{$timeSince := DateUtils.TimeSince .Author.When}}
						{{ctx.Locale.Tr "repo.wiki.last_commit_info" .Author.Name $timeSince}}
					</div>
				</div>
			</div>
			<div class="ui eight wide column text right">
<<<<<<< HEAD
				<!--Hide wiki revision clone button-->
				<div class="clone-panel ui action small input" style="display: none">
					{{template "repo/clone_buttons" .}}
					{{template "repo/clone_script" .}}
				</div>
=======
				{{template "repo/clone_panel" .}}
>>>>>>> ee45950d
			</div>
		</div>
		<h2 class="ui top header">{{ctx.Locale.Tr "repo.wiki.wiki_page_revisions"}}</h2>
		<div class="tw-mt-4">
			<h4 class="ui top attached header">
				<div class="ui stackable grid">
					<div class="sixteen wide column">
						{{.CommitCount}} {{ctx.Locale.Tr "repo.commits.commits"}}
					</div>
				</div>
			</h4>
			{{if and .Commits (gt .CommitCount 0)}}
				{{template "repo/commits_list" .}}
			{{end}}
			{{template "base/paginate" .}}
		</div>
	</div>
</div>
{{template "base/footer" .}}<|MERGE_RESOLUTION|>--- conflicted
+++ resolved
@@ -15,15 +15,11 @@
 				</div>
 			</div>
 			<div class="ui eight wide column text right">
-<<<<<<< HEAD
+		
 				<!--Hide wiki revision clone button-->
-				<div class="clone-panel ui action small input" style="display: none">
-					{{template "repo/clone_buttons" .}}
-					{{template "repo/clone_script" .}}
+				<div style="display: none">
+				{{template "repo/clone_panel" .}}
 				</div>
-=======
-				{{template "repo/clone_panel" .}}
->>>>>>> ee45950d
 			</div>
 		</div>
 		<h2 class="ui top header">{{ctx.Locale.Tr "repo.wiki.wiki_page_revisions"}}</h2>
