--- conflicted
+++ resolved
@@ -4,13 +4,9 @@
 	{{$title := .title}}
 	<div class="ui container">
 		<div class="ui stackable grid">
-<<<<<<< HEAD
-			<div class="ui eight wide column text right df ac je">
+		<!--Hide wiki revision clone button-->
+			<div class="ui eight wide column text right gt-df gt-ac gt-je">
 				<div class="ui action small input" style="display: none" id="clone-panel">
-=======
-			<div class="ui eight wide column text right gt-df gt-ac gt-je">
-				<div class="ui action small input" id="clone-panel">
->>>>>>> 7b5b739a
 					{{template "repo/clone_buttons" .}}
 					{{template "repo/clone_script" .}}
 				</div>
