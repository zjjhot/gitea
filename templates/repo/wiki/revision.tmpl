{{template "base/head" .}}
<div role="main" aria-label="{{.Title}}" class="page-content repository wiki revisions">
	{{template "repo/header" .}}
	{{$title := .title}}
	<div class="ui container">
		<div class="ui dividing header flex-text-block tw-flex-wrap tw-justify-between">
			<div class="flex-text-block">
				<a class="ui basic button tw-px-3" title="{{ctx.Locale.Tr "repo.wiki.back_to_wiki"}}" href="{{.RepoLink}}/wiki/{{.PageURL}}">{{svg "octicon-home"}}</a>
				<div class="tw-flex-1 gt-ellipsis">
					{{$title}}
					<div class="ui sub header gt-ellipsis">
						{{$timeSince := DateUtils.TimeSince .Author.When}}
						{{ctx.Locale.Tr "repo.wiki.last_commit_info" .Author.Name $timeSince}}
					</div>
				</div>
			</div>
<<<<<<< HEAD
			<!--Hide wiki revision clone button-->
			<div style="display: none">
			<div class="ui eight wide column tw-text-right">
=======
			<div>
>>>>>>> e947f309
				{{template "repo/clone_panel" .}}
			</div>
			</div>
		</div>
		<h2 class="ui top header">{{ctx.Locale.Tr "repo.wiki.wiki_page_revisions"}}</h2>
		<div class="tw-mt-4">
			<h4 class="ui top attached header">
				<div class="ui stackable grid">
					<div class="sixteen wide column">
						{{.CommitCount}} {{ctx.Locale.Tr "repo.commits.commits"}}
					</div>
				</div>
			</h4>
			{{if and .Commits (gt .CommitCount 0)}}
				{{template "repo/commits_list" .}}
			{{end}}
			{{template "base/paginate" .}}
		</div>
	</div>
</div>
{{template "base/footer" .}}<|MERGE_RESOLUTION|>--- conflicted
+++ resolved
@@ -14,15 +14,9 @@
 					</div>
 				</div>
 			</div>
-<<<<<<< HEAD
 			<!--Hide wiki revision clone button-->
 			<div style="display: none">
-			<div class="ui eight wide column tw-text-right">
-=======
-			<div>
->>>>>>> e947f309
 				{{template "repo/clone_panel" .}}
-			</div>
 			</div>
 		</div>
 		<h2 class="ui top header">{{ctx.Locale.Tr "repo.wiki.wiki_page_revisions"}}</h2>
