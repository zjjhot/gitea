--- conflicted
+++ resolved
@@ -621,13 +621,9 @@
 	// -------------------------------
 	// Fill stats to post to ctx.Data.
 	// -------------------------------
-<<<<<<< HEAD
-	issueStats, err := getUserIssueStats(ctx, filterMode, issue_indexer.ToSearchOptions(keyword, opts), ctx.Doer.ID)
-=======
 	issueStats, err := getUserIssueStats(ctx, ctxUser, filterMode, issue_indexer.ToSearchOptions(keyword, opts).Copy(
 		func(o *issue_indexer.SearchOptions) { o.IsFuzzyKeyword = isFuzzy },
 	))
->>>>>>> 2da1dcfc
 	if err != nil {
 		ctx.ServerError("getUserIssueStats", err)
 		return
