// Copyright 2014 The Gogs Authors. All rights reserved.
// Use of this source code is governed by a MIT-style
// license that can be found in the LICENSE file.

package repo

import (
	"bytes"
	"compress/gzip"
	"fmt"
	"io"
	"io/ioutil"
	"net/http"
	"os"
	"os/exec"
	"path"
	"path/filepath"
	"regexp"
	"runtime"
	"strconv"
	"strings"
	"time"

	"github.com/gogits/gogs/models"
	"github.com/gogits/gogs/modules/base"
	"github.com/gogits/gogs/modules/log"
	"github.com/gogits/gogs/modules/middleware"
	"github.com/gogits/gogs/modules/setting"
)

func authRequired(ctx *middleware.Context) {
	ctx.Resp.Header().Set("WWW-Authenticate", "Basic realm=\".\"")
	ctx.Data["ErrorMsg"] = "no basic auth and digit auth"
	ctx.HTML(401, base.TplName("status/401"))
}

func Http(ctx *middleware.Context) {
	username := ctx.Params(":username")
	reponame := ctx.Params(":reponame")
	if strings.HasSuffix(reponame, ".git") {
		reponame = reponame[:len(reponame)-4]
	}

	var isPull bool
	service := ctx.Query("service")
	if service == "git-receive-pack" ||
		strings.HasSuffix(ctx.Req.URL.Path, "git-receive-pack") {
		isPull = false
	} else if service == "git-upload-pack" ||
		strings.HasSuffix(ctx.Req.URL.Path, "git-upload-pack") {
		isPull = true
	} else {
		isPull = (ctx.Req.Method == "GET")
	}

	repoUser, err := models.GetUserByName(username)
	if err != nil {
		if err == models.ErrUserNotExist {
			ctx.Handle(404, "GetUserByName", nil)
		} else {
			ctx.Handle(500, "GetUserByName", err)
		}
		return
	}

	repo, err := models.GetRepositoryByName(repoUser.Id, reponame)
	if err != nil {
		if err == models.ErrRepoNotExist {
			ctx.Handle(404, "GetRepositoryByName", nil)
		} else {
			ctx.Handle(500, "GetRepositoryByName", err)
		}
		return
	}

	// Only public pull don't need auth.
	isPublicPull := !repo.IsPrivate && isPull
	var (
		askAuth      = !isPublicPull || setting.Service.RequireSignInView
		authUser     *models.User
		authUsername string
		authPasswd   string
	)

	// check access
	if askAuth {
		baHead := ctx.Req.Header.Get("Authorization")
		if baHead == "" {
			authRequired(ctx)
			return
		}

		auths := strings.Fields(baHead)
		// currently check basic auth
		// TODO: support digit auth
		// FIXME: middlewares/context.go did basic auth check already,
		// maybe could use that one.
		if len(auths) != 2 || auths[0] != "Basic" {
			ctx.Handle(401, "no basic auth and digit auth", nil)
			return
		}
		authUsername, authPasswd, err = base.BasicAuthDecode(auths[1])
		if err != nil {
			ctx.Handle(401, "no basic auth and digit auth", nil)
			return
		}

		authUser, err = models.GetUserByName(authUsername)
		if err != nil {
			if err != models.ErrUserNotExist {
				ctx.Handle(500, "GetUserByName", err)
				return
			}

			// Assume username now is a token.
			token, err := models.GetAccessTokenBySha(authUsername)
			if err != nil {
				if err == models.ErrAccessTokenNotExist {
					ctx.Handle(401, "invalid token", nil)
				} else {
					ctx.Handle(500, "GetAccessTokenBySha", err)
				}
				return
			}
			authUser, err = models.GetUserById(token.Uid)
			if err != nil {
				ctx.Handle(500, "GetUserById", err)
				return
			}
			authUsername = authUser.Name
		} else {
			// Check user's password when username is correctly presented.
			if !authUser.ValidtePassword(authPasswd) {
				ctx.Handle(401, "invalid password", nil)
				return
			}
		}

		if !isPublicPull {
<<<<<<< HEAD
			var tp = models.WriteAccess
			if isPull {
				tp = models.ReadAccess
=======
			var tp = models.ACCESS_MODE_WRITE
			if isPull {
				tp = models.ACCESS_MODE_READ
>>>>>>> 0d158e56
			}

			has, err := models.HasAccess(authUser, repo, tp)
			if err != nil {
				ctx.Handle(401, "no basic auth and digit auth", nil)
				return
			} else if !has {
<<<<<<< HEAD
				if tp == models.ReadAccess {
					has, err = models.HasAccess(authUser, repo, models.WriteAccess)
=======
				if tp == models.ACCESS_MODE_READ {
					has, err = models.HasAccess(authUser, repo, models.ACCESS_MODE_WRITE)
>>>>>>> 0d158e56
					if err != nil || !has {
						ctx.Handle(401, "no basic auth and digit auth", nil)
						return
					}
				} else {
					ctx.Handle(401, "no basic auth and digit auth", nil)
					return
				}
			}
		}
	}

	var f = func(rpc string, input []byte) {
		if rpc == "receive-pack" {
			var lastLine int64 = 0

			for {
				head := input[lastLine : lastLine+2]
				if head[0] == '0' && head[1] == '0' {
					size, err := strconv.ParseInt(string(input[lastLine+2:lastLine+4]), 16, 32)
					if err != nil {
						log.Error(4, "%v", err)
						return
					}

					if size == 0 {
						//fmt.Println(string(input[lastLine:]))
						break
					}

					line := input[lastLine : lastLine+size]
					idx := bytes.IndexRune(line, '\000')
					if idx > -1 {
						line = line[:idx]
					}
					fields := strings.Fields(string(line))
					if len(fields) >= 3 {
						oldCommitId := fields[0][4:]
						newCommitId := fields[1]
						refName := fields[2]

						models.Update(refName, oldCommitId, newCommitId, authUsername, username, reponame, authUser.Id)
					}
					lastLine = lastLine + size
				} else {
					break
				}
			}
		}
	}

	config := Config{setting.RepoRootPath, "git", true, true, f}

	handler := HttpBackend(&config)
	handler(ctx.Resp, ctx.Req.Request)
	runtime.GC()
}

type route struct {
	cr      *regexp.Regexp
	method  string
	handler func(handler)
}

type Config struct {
	ReposRoot   string
	GitBinPath  string
	UploadPack  bool
	ReceivePack bool
	OnSucceed   func(rpc string, input []byte)
}

type handler struct {
	*Config
	w    http.ResponseWriter
	r    *http.Request
	Dir  string
	File string
}

var routes = []route{
	{regexp.MustCompile("(.*?)/git-upload-pack$"), "POST", serviceUploadPack},
	{regexp.MustCompile("(.*?)/git-receive-pack$"), "POST", serviceReceivePack},
	{regexp.MustCompile("(.*?)/info/refs$"), "GET", getInfoRefs},
	{regexp.MustCompile("(.*?)/HEAD$"), "GET", getTextFile},
	{regexp.MustCompile("(.*?)/objects/info/alternates$"), "GET", getTextFile},
	{regexp.MustCompile("(.*?)/objects/info/http-alternates$"), "GET", getTextFile},
	{regexp.MustCompile("(.*?)/objects/info/packs$"), "GET", getInfoPacks},
	{regexp.MustCompile("(.*?)/objects/info/[^/]*$"), "GET", getTextFile},
	{regexp.MustCompile("(.*?)/objects/[0-9a-f]{2}/[0-9a-f]{38}$"), "GET", getLooseObject},
	{regexp.MustCompile("(.*?)/objects/pack/pack-[0-9a-f]{40}\\.pack$"), "GET", getPackFile},
	{regexp.MustCompile("(.*?)/objects/pack/pack-[0-9a-f]{40}\\.idx$"), "GET", getIdxFile},
}

// Request handling function
func HttpBackend(config *Config) http.HandlerFunc {
	return func(w http.ResponseWriter, r *http.Request) {
		for _, route := range routes {
			r.URL.Path = strings.ToLower(r.URL.Path) // blue: In case some repo name has upper case name
			if m := route.cr.FindStringSubmatch(r.URL.Path); m != nil {
				if route.method != r.Method {
					renderMethodNotAllowed(w, r)
					return
				}

				file := strings.Replace(r.URL.Path, m[1]+"/", "", 1)
				dir, err := getGitDir(config, m[1])

				if err != nil {
					log.GitLogger.Error(4, err.Error())
					renderNotFound(w)
					return
				}

				hr := handler{config, w, r, dir, file}
				route.handler(hr)
				return
			}
		}

		renderNotFound(w)
		return
	}
}

// Actual command handling functions
func serviceUploadPack(hr handler) {
	serviceRpc("upload-pack", hr)
}

func serviceReceivePack(hr handler) {
	serviceRpc("receive-pack", hr)
}

func serviceRpc(rpc string, hr handler) {
	w, r, dir := hr.w, hr.r, hr.Dir

	access := hasAccess(r, hr.Config, dir, rpc, true)
	if access == false {
		renderACCESS_MODE_NONE(w)
		return
	}

	w.Header().Set("Content-Type", fmt.Sprintf("application/x-git-%s-result", rpc))

	var (
		reqBody = r.Body
		input   []byte
		br      io.Reader
		err     error
	)

	// Handle GZIP.
	if r.Header.Get("Content-Encoding") == "gzip" {
		reqBody, err = gzip.NewReader(reqBody)
		if err != nil {
			log.GitLogger.Error(2, "fail to create gzip reader: %v", err)
			w.WriteHeader(http.StatusInternalServerError)
			return
		}
	}

	if hr.Config.OnSucceed != nil {
		input, err = ioutil.ReadAll(reqBody)
		if err != nil {
			log.GitLogger.Error(2, "fail to read request body: %v", err)
			w.WriteHeader(http.StatusInternalServerError)
			return
		}
		br = bytes.NewReader(input)
	} else {
		br = reqBody
	}

	args := []string{rpc, "--stateless-rpc", dir}
	cmd := exec.Command(hr.Config.GitBinPath, args...)
	cmd.Dir = dir
	cmd.Stdout = w
	cmd.Stdin = br

	if err := cmd.Run(); err != nil {
		log.GitLogger.Error(2, "fail to serve RPC(%s): %v", rpc, err)
		w.WriteHeader(http.StatusInternalServerError)
		return
	}

	if hr.Config.OnSucceed != nil {
		hr.Config.OnSucceed(rpc, input)
	}
	w.WriteHeader(http.StatusOK)
}

func getInfoRefs(hr handler) {
	w, r, dir := hr.w, hr.r, hr.Dir
	serviceName := getServiceType(r)
	access := hasAccess(r, hr.Config, dir, serviceName, false)

	if access {
		args := []string{serviceName, "--stateless-rpc", "--advertise-refs", "."}
		refs := gitCommand(hr.Config.GitBinPath, dir, args...)

		hdrNocache(w)
		w.Header().Set("Content-Type", fmt.Sprintf("application/x-git-%s-advertisement", serviceName))
		w.WriteHeader(http.StatusOK)
		w.Write(packetWrite("# service=git-" + serviceName + "\n"))
		w.Write(packetFlush())
		w.Write(refs)
	} else {
		updateServerInfo(hr.Config.GitBinPath, dir)
		hdrNocache(w)
		sendFile("text/plain; charset=utf-8", hr)
	}
}

func getInfoPacks(hr handler) {
	hdrCacheForever(hr.w)
	sendFile("text/plain; charset=utf-8", hr)
}

func getLooseObject(hr handler) {
	hdrCacheForever(hr.w)
	sendFile("application/x-git-loose-object", hr)
}

func getPackFile(hr handler) {
	hdrCacheForever(hr.w)
	sendFile("application/x-git-packed-objects", hr)
}

func getIdxFile(hr handler) {
	hdrCacheForever(hr.w)
	sendFile("application/x-git-packed-objects-toc", hr)
}

func getTextFile(hr handler) {
	hdrNocache(hr.w)
	sendFile("text/plain", hr)
}

// Logic helping functions

func sendFile(contentType string, hr handler) {
	w, r := hr.w, hr.r
	reqFile := path.Join(hr.Dir, hr.File)

	// fmt.Println("sendFile:", reqFile)

	f, err := os.Stat(reqFile)
	if os.IsNotExist(err) {
		renderNotFound(w)
		return
	}

	w.Header().Set("Content-Type", contentType)
	w.Header().Set("Content-Length", fmt.Sprintf("%d", f.Size()))
	w.Header().Set("Last-Modified", f.ModTime().Format(http.TimeFormat))
	http.ServeFile(w, r, reqFile)
}

func getGitDir(config *Config, fPath string) (string, error) {
	root := config.ReposRoot

	if root == "" {
		cwd, err := os.Getwd()

		if err != nil {
			log.GitLogger.Error(4, err.Error())
			return "", err
		}

		root = cwd
	}

	if !strings.HasSuffix(fPath, ".git") {
		fPath = fPath + ".git"
	}

	f := filepath.Join(root, fPath)
	if _, err := os.Stat(f); os.IsNotExist(err) {
		return "", err
	}

	return f, nil
}

func getServiceType(r *http.Request) string {
	serviceType := r.FormValue("service")

	if s := strings.HasPrefix(serviceType, "git-"); !s {
		return ""
	}

	return strings.Replace(serviceType, "git-", "", 1)
}

func hasAccess(r *http.Request, config *Config, dir string, rpc string, checkContentType bool) bool {
	if checkContentType {
		if r.Header.Get("Content-Type") != fmt.Sprintf("application/x-git-%s-request", rpc) {
			return false
		}
	}

	if !(rpc == "upload-pack" || rpc == "receive-pack") {
		return false
	}
	if rpc == "receive-pack" {
		return config.ReceivePack
	}
	if rpc == "upload-pack" {
		return config.UploadPack
	}

	return getConfigSetting(config.GitBinPath, rpc, dir)
}

func getConfigSetting(gitBinPath, serviceName string, dir string) bool {
	serviceName = strings.Replace(serviceName, "-", "", -1)
	setting := getGitConfig(gitBinPath, "http."+serviceName, dir)

	if serviceName == "uploadpack" {
		return setting != "false"
	}

	return setting == "true"
}

func getGitConfig(gitBinPath, configName string, dir string) string {
	args := []string{"config", configName}
	out := string(gitCommand(gitBinPath, dir, args...))
	return out[0 : len(out)-1]
}

func updateServerInfo(gitBinPath, dir string) []byte {
	args := []string{"update-server-info"}
	return gitCommand(gitBinPath, dir, args...)
}

func gitCommand(gitBinPath, dir string, args ...string) []byte {
	command := exec.Command(gitBinPath, args...)
	command.Dir = dir
	out, err := command.Output()

	if err != nil {
		log.GitLogger.Error(4, err.Error())
	}

	return out
}

// HTTP error response handling functions

func renderMethodNotAllowed(w http.ResponseWriter, r *http.Request) {
	if r.Proto == "HTTP/1.1" {
		w.WriteHeader(http.StatusMethodNotAllowed)
		w.Write([]byte("Method Not Allowed"))
	} else {
		w.WriteHeader(http.StatusBadRequest)
		w.Write([]byte("Bad Request"))
	}
}

func renderNotFound(w http.ResponseWriter) {
	w.WriteHeader(http.StatusNotFound)
	w.Write([]byte("Not Found"))
}

func renderACCESS_MODE_NONE(w http.ResponseWriter) {
	w.WriteHeader(http.StatusForbidden)
	w.Write([]byte("Forbidden"))
}

// Packet-line handling function

func packetFlush() []byte {
	return []byte("0000")
}

func packetWrite(str string) []byte {
	s := strconv.FormatInt(int64(len(str)+4), 16)

	if len(s)%4 != 0 {
		s = strings.Repeat("0", 4-len(s)%4) + s
	}

	return []byte(s + str)
}

// Header writing functions

func hdrNocache(w http.ResponseWriter) {
	w.Header().Set("Expires", "Fri, 01 Jan 1980 00:00:00 GMT")
	w.Header().Set("Pragma", "no-cache")
	w.Header().Set("Cache-Control", "no-cache, max-age=0, must-revalidate")
}

func hdrCacheForever(w http.ResponseWriter) {
	now := time.Now().Unix()
	expires := now + 31536000
	w.Header().Set("Date", fmt.Sprintf("%d", now))
	w.Header().Set("Expires", fmt.Sprintf("%d", expires))
	w.Header().Set("Cache-Control", "public, max-age=31536000")
}<|MERGE_RESOLUTION|>--- conflicted
+++ resolved
@@ -137,15 +137,9 @@
 		}
 
 		if !isPublicPull {
-<<<<<<< HEAD
-			var tp = models.WriteAccess
-			if isPull {
-				tp = models.ReadAccess
-=======
 			var tp = models.ACCESS_MODE_WRITE
 			if isPull {
 				tp = models.ACCESS_MODE_READ
->>>>>>> 0d158e56
 			}
 
 			has, err := models.HasAccess(authUser, repo, tp)
@@ -153,13 +147,8 @@
 				ctx.Handle(401, "no basic auth and digit auth", nil)
 				return
 			} else if !has {
-<<<<<<< HEAD
-				if tp == models.ReadAccess {
-					has, err = models.HasAccess(authUser, repo, models.WriteAccess)
-=======
 				if tp == models.ACCESS_MODE_READ {
 					has, err = models.HasAccess(authUser, repo, models.ACCESS_MODE_WRITE)
->>>>>>> 0d158e56
 					if err != nil || !has {
 						ctx.Handle(401, "no basic auth and digit auth", nil)
 						return
